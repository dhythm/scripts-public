--- conflicted
+++ resolved
@@ -28,12 +28,8 @@
 
     @model_validator(mode="after")
     def _ensure_image_directory(self) -> "OutputConfig":
-<<<<<<< HEAD
-        if self.download_images and self.image_directory is None and isinstance(self.directory, Path):
-=======
         # download_images が有効な場合は image_directory を必ず設定する
         if self.download_images and self.image_directory is None:
->>>>>>> 8b45b09b
             self.image_directory = self.directory / "images"
         return self
 
